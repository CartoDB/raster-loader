--- conflicted
+++ resolved
@@ -892,7 +892,6 @@
             total_blocks += 1  # add one for the metadata record
             print(f"Writing {total_blocks} blocks to BigQuery...")
             with tqdm(total=total_blocks) as pbar:
-<<<<<<< HEAD
 
                 if total_blocks < chunk_size:
                     chunk_size = total_blocks
@@ -903,14 +902,6 @@
                         future.result()
                     except Exception as e:
                         errors.append(e)
-=======
-                for records in batched(records_gen, chunk_size):
->>>>>>> b6bcc68d
-                    try:
-                        jobs.remove(future)
-                    except ValueError:
-                        # job already removed because failed
-                        pass
 
                 for records in batched(records_gen, chunk_size):
                     job = records_to_bigquery(
