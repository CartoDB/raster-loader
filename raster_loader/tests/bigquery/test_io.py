import math
import os
import sys
import json
from unittest.mock import patch
import pyproj

from affine import Affine
import numpy as np
import pandas as pd
import pytest
import rasterio

from raster_loader import io
from raster_loader.tests import mocks
from raster_loader.io.bigquery import BigQueryConnection


HERE = os.path.dirname(os.path.dirname(os.path.abspath(__file__)))
fixtures_dir = os.path.join(HERE, "fixtures")


should_swap = {"=": sys.byteorder != "little", "<": False, ">": True, "|": False}

env_filename = os.path.join(HERE, ".env")
if os.path.isfile(env_filename):
    with open(env_filename) as env_file:
        for line in env_file:
            line = line.strip()
            if line:
                var, value = line.split("=")
                os.environ[var] = value


BQ_PROJECT_ID = os.environ.get("BQ_PROJECT_ID")
BQ_DATASET_ID = os.environ.get("BQ_DATASET_ID")


def check_integration_config():
    if not BQ_PROJECT_ID or not BQ_DATASET_ID:
        raise Exception(
            "You need to copy tests/.env.sample to test/.env and set your configuration"
            "before running the tests"
        )


def test_array_to_record():
    arr = np.linspace(0, 100, 160 * 340).reshape(160, 340)
    transformer = pyproj.Transformer.from_crs("EPSG:4326", "EPSG:4326", always_xy=True)
    geotransform = Affine.from_gdal(-180.0, 1.0, 0.0, 90.0, 0.0, -1.0)
    record = io.common.array_to_record(
        arr,
        "band_1",
        lambda x: x,
        transformer,
        geotransform,
        resolution=4,
        window=rasterio.windows.Window(col_off=20, row_off=20, width=340, height=160),
    )

    if should_swap[arr.dtype.byteorder]:
        arr_bytes = np.ascontiguousarray(arr.byteswap()).tobytes()
    else:
        arr_bytes = np.ascontiguousarray(arr).tobytes()

    assert record["block"] == 5209556461146865663
    assert record["band_1"] == arr_bytes
    assert record["metadata"] is None


@pytest.mark.integration_test
def test_rasterio_to_bigquery_with_raster_default_band_name():
    check_integration_config()

    table_name = "test_mosaic_1"
    fqn = f"{BQ_PROJECT_ID}.{BQ_DATASET_ID}.{table_name}"

    connector = BigQueryConnection(BQ_PROJECT_ID)

    connector.upload_raster(
        os.path.join(fixtures_dir, "mosaic_cog.tif"),
        fqn,
        overwrite=True,
    )

    result = connector.get_records(fqn, 20)

    expected_dataframe = pd.read_pickle(
        os.path.join(fixtures_dir, "expected_default_column.pkl")
    )
    expected_dataframe = expected_dataframe.sort_values("block")

    assert sorted(result.columns) == sorted(expected_dataframe.columns)
    assert sorted(
        list(result.block), key=lambda x: x if x is not None else -math.inf
    ) == sorted(
        list(expected_dataframe.block), key=lambda x: x if x is not None else -math.inf
    )
    assert sorted(
        list(result.metadata), key=lambda x: x if x is not None else ""
    ) == sorted(
        list(expected_dataframe.metadata), key=lambda x: x if x is not None else ""
    )
    assert sorted(
        list(result.band_1), key=lambda x: x if x is not None else b""
    ) == sorted(
        list(expected_dataframe.band_1), key=lambda x: x if x is not None else b""
    )

    table = connector.client.get_table(fqn)
    assert table.labels.get("raster_loader") is not None


@pytest.mark.integration_test
def test_rasterio_to_bigquery_with_blocksize_512():
    check_integration_config()

    table_name = "test_mosaic_blocksize_512"
    fqn = f"{BQ_PROJECT_ID}.{BQ_DATASET_ID}.{table_name}"

    connector = BigQueryConnection(BQ_PROJECT_ID)

    connector.upload_raster(
        os.path.join(fixtures_dir, "mosaic_cog_512.tif"),
        fqn,
        overwrite=True,
    )

    result = connector.get_records(fqn, 20)

    expected_dataframe = pd.read_pickle(
        os.path.join(fixtures_dir, "expected_blocksize_512.pkl")
    )
    expected_dataframe = expected_dataframe.sort_values("block")

    assert sorted(result.columns) == sorted(expected_dataframe.columns)
    assert sorted(
        list(result.block), key=lambda x: x if x is not None else -math.inf
    ) == sorted(
        list(expected_dataframe.block), key=lambda x: x if x is not None else -math.inf
    )
    assert sorted(
        list(result.metadata), key=lambda x: x if x is not None else ""
    ) == sorted(
        list(expected_dataframe.metadata), key=lambda x: x if x is not None else ""
    )
    assert sorted(
        list(result.band_1), key=lambda x: x if x is not None else b""
    ) == sorted(
        list(expected_dataframe.band_1), key=lambda x: x if x is not None else b""
    )


@pytest.mark.integration_test
def test_rasterio_to_bigquery_appending_rows():
    check_integration_config()

    table_name = "test_mosaic_append_rows"

    fqn = f"{BQ_PROJECT_ID}.{BQ_DATASET_ID}.{table_name}"

    connector = BigQueryConnection(BQ_PROJECT_ID)

    connector.upload_raster(
        os.path.join(fixtures_dir, "mosaic_cog_1_1.tif"),
        fqn,
        overwrite=True,
    )

    result = connector.get_records(fqn, 20)

    metadata = json.loads([x for x in list(result.metadata) if x][0])

    assert metadata == {
        "pixel_resolution": 13,
        "block_resolution": 5,
        "minresolution": 5,
        "maxresolution": 5,
        "nodata": None,
        "bands": [{"type": "uint8", "name": "band_1"}],
        "bounds": [
            11.249999999997055,
            40.979898069622585,
            22.49999999999707,
            48.92249926376037,
        ],
        "center": [16.874999999997062, 44.951198666691475, 5],
        "width": 256,
        "height": 256,
        "block_width": 256,
        "block_height": 256,
        "num_blocks": 1,
        "num_pixels": 65536,
    }

    connector.upload_raster(
        os.path.join(fixtures_dir, "mosaic_cog_1_2.tif"),
        fqn,
        append=True,
    )

    result = connector.get_records(fqn, 20)

    metadata = json.loads([x for x in list(result.metadata) if x][0])

    assert metadata == {
        "bands": [{"name": "band_1", "type": "uint8"}],
        "block_height": 256,
        "block_width": 256,
        "bounds": [
            11.249999999997055,
            40.979898069622585,
            33.74999999999708,
            48.92249926376037,
        ],
        "center": [22.499999999997065, 44.95119866669148, 5],
        "height": 256,
        "maxresolution": 5,
        "minresolution": 5,
        "nodata": None,
        "num_blocks": 2,
        "num_pixels": 131072,
        "block_resolution": 5,
        "pixel_resolution": 13,
        "width": 512,
    }

    assert len(result) == 3


@pytest.mark.integration_test
def test_rasterio_to_bigquery_with_raster_custom_band_column():
    check_integration_config()

    table_name = "test_mosaic_custom_band_column_1"

    fqn = f"{BQ_PROJECT_ID}.{BQ_DATASET_ID}.{table_name}"

    connector = BigQueryConnection(BQ_PROJECT_ID)

    connector.upload_raster(
        os.path.join(fixtures_dir, "mosaic_cog.tif"),
        fqn,
        overwrite=True,
        bands_info=[(1, "customband")],
    )

    result = connector.get_records(fqn, 20)

    # sort value because return query can vary the order of rows
    result = result.sort_values("block")

    expected_dataframe = pd.read_pickle(
        os.path.join(fixtures_dir, "expected_custom_column.pkl")
    )
    expected_dataframe = expected_dataframe.sort_values("block")

    assert sorted(result.columns) == sorted(expected_dataframe.columns)
    assert sorted(
        list(result.block), key=lambda x: x if x is not None else -math.inf
    ) == sorted(
        list(expected_dataframe.block), key=lambda x: x if x is not None else -math.inf
    )
    assert sorted(
        list(result.metadata), key=lambda x: x if x is not None else ""
    ) == sorted(
        list(expected_dataframe.metadata), key=lambda x: x if x is not None else ""
    )
    assert sorted(
        list(result.customband), key=lambda x: x if x is not None else b""
    ) == sorted(
        list(expected_dataframe.customband), key=lambda x: x if x is not None else b""
    )


@pytest.mark.integration_test
def test_rasterio_to_bigquery_with_raster_multiple_default():
    check_integration_config()

    table_name = "test_mosaic_multiple_default_bands"

    fqn = f"{BQ_PROJECT_ID}.{BQ_DATASET_ID}.{table_name}"

    connector = BigQueryConnection(BQ_PROJECT_ID)

    connector.upload_raster(
        os.path.join(fixtures_dir, "mosaic_cog.tif"),
        fqn,
        overwrite=True,
        bands_info=[(1, None), (2, None)],
    )

    result = connector.get_records(fqn, 20)

    # sort value because return query can vary the order of rows
    result = result.sort_values("block")

    expected_dataframe = pd.read_pickle(
        os.path.join(fixtures_dir, "expected_multiple_column.pkl")
    )
    expected_dataframe = expected_dataframe.sort_values("block")

    assert sorted(result.columns) == sorted(expected_dataframe.columns)
    assert sorted(
        list(result.block), key=lambda x: x if x is not None else -math.inf
    ) == sorted(
        list(expected_dataframe.block), key=lambda x: x if x is not None else -math.inf
    )
    assert sorted(
        list(result.metadata), key=lambda x: x if x is not None else ""
    ) == sorted(
        list(expected_dataframe.metadata), key=lambda x: x if x is not None else ""
    )
    assert sorted(
        list(result.band_1), key=lambda x: x if x is not None else b""
    ) == sorted(
        list(expected_dataframe.band_1), key=lambda x: x if x is not None else b""
    )
    assert sorted(
        list(result.band_2), key=lambda x: x if x is not None else b""
    ) == sorted(
        list(expected_dataframe.band_2), key=lambda x: x if x is not None else b""
    )


@pytest.mark.integration_test
def test_rasterio_to_bigquery_with_raster_multiple_custom():
    check_integration_config()

    table_name = "test_mosaic_multiple_custom_bands"

    fqn = f"{BQ_PROJECT_ID}.{BQ_DATASET_ID}.{table_name}"

    connector = BigQueryConnection(BQ_PROJECT_ID)

    connector.upload_raster(
        os.path.join(fixtures_dir, "mosaic_cog.tif"),
        fqn,
        overwrite=True,
        bands_info=[(1, "custom_band_1"), (2, "custom_band_2")],
    )

    result = connector.get_records(fqn, 20)

    # sort value because return query can vary the order of rows
    result = result.sort_values("block")

    expected_dataframe = pd.read_pickle(
        os.path.join(fixtures_dir, "expected_custom_multiple_column.pkl")
    )
    expected_dataframe = expected_dataframe.sort_values("block")

    assert sorted(result.columns) == sorted(expected_dataframe.columns)
    assert sorted(
        list(result.block), key=lambda x: x if x is not None else -math.inf
    ) == sorted(
        list(expected_dataframe.block), key=lambda x: x if x is not None else -math.inf
    )
    assert sorted(
        list(result.metadata), key=lambda x: x if x is not None else ""
    ) == sorted(
        list(expected_dataframe.metadata), key=lambda x: x if x is not None else ""
    )
    assert sorted(
        list(result.custom_band_1), key=lambda x: x if x is not None else b""
    ) == sorted(
        list(expected_dataframe.custom_band_1),
        key=lambda x: x if x is not None else b"",
    )
    assert sorted(
        list(result.custom_band_2), key=lambda x: x if x is not None else b""
    ) == sorted(
        list(expected_dataframe.custom_band_2),
        key=lambda x: x if x is not None else b"",
    )


@patch("raster_loader.io.bigquery.ask_yes_no_question", return_value=False)
def test_rasterio_to_table_wrong_band_name_metadata(*args, **kwargs):
    table_name = "test_mosaic_custom_band_column_1"
    connector = mocks.MockBigQueryConnection()

    with pytest.raises(IOError):
        connector.upload_raster(
            os.path.join(fixtures_dir, "mosaic_cog.tif"),
            f"{BQ_PROJECT_ID}.{BQ_DATASET_ID}.{table_name}",
            overwrite=True,
            bands_info=[(1, "metadata"), (2, "custom_band_2")],
        )


@patch("raster_loader.io.bigquery.ask_yes_no_question", return_value=False)
def test_rasterio_to_table_wrong_band_name_block(*args, **kwargs):
    table_name = "test_mosaic_custom_band_column_1"
    connector = mocks.MockBigQueryConnection()

    with pytest.raises(IOError):
        connector.upload_raster(
            os.path.join(fixtures_dir, "mosaic_cog.tif"),
            f"{BQ_PROJECT_ID}.{BQ_DATASET_ID}.{table_name}",
            overwrite=True,
            bands_info=[(1, "block"), (2, "custom_band_2")],
        )


@patch(
    "raster_loader.io.bigquery.BigQueryConnection.check_if_table_exists",
    return_value=False,
)
@patch("raster_loader.io.bigquery.BigQueryConnection.update_labels", return_value=None)
@patch("raster_loader.io.bigquery.ask_yes_no_question", return_value=False)
def test_rasterio_to_table(*args, **kwargs):
    table_name = "test_mosaic_custom_band_column_1"
    connector = mocks.MockBigQueryConnection()

    success = connector.upload_raster(
        os.path.join(fixtures_dir, "mosaic_cog.tif"),
        f"{BQ_PROJECT_ID}.{BQ_DATASET_ID}.{table_name}",
    )
    assert success


@patch(
    "raster_loader.io.bigquery.BigQueryConnection.check_if_table_exists",
    return_value=True,
)
@patch(
    "raster_loader.io.bigquery.BigQueryConnection.check_if_table_is_empty",
    return_value=True,
)
@patch("raster_loader.io.bigquery.BigQueryConnection.delete_table", return_value=None)
@patch("raster_loader.io.common.rasterio_windows_to_records", return_value={})
@patch("raster_loader.io.common.rasterio_metadata", return_value={})
@patch("raster_loader.io.common.get_number_of_blocks", return_value=1)
@patch("raster_loader.io.bigquery.BigQueryConnection.write_metadata", return_value=None)
@patch("raster_loader.io.bigquery.BigQueryConnection.update_labels", return_value=None)
def test_rasterio_to_table_overwrite(*args, **kwargs):
    table_name = "test_mosaic_custom_band_column_1"
    connector = mocks.MockBigQueryConnection()

    success = connector.upload_raster(
        os.path.join(fixtures_dir, "mosaic_cog.tif"),
        f"{BQ_PROJECT_ID}.{BQ_DATASET_ID}.{table_name}",
        overwrite=True,
    )
    assert success


@patch(
    "raster_loader.io.bigquery.BigQueryConnection.check_if_table_exists",
    return_value=True,
)
@patch(
    "raster_loader.io.bigquery.BigQueryConnection.check_if_table_is_empty",
    return_value=False,
)
@patch("raster_loader.io.bigquery.BigQueryConnection.delete_table", return_value=None)
@patch("raster_loader.io.bigquery.ask_yes_no_question", return_value=True)
@patch(
    "raster_loader.io.bigquery.BigQueryConnection.get_metadata",
    return_value={
        "bounds": [0, 0, 0, 0],
        "block_resolution": 5,
        "nodata": 0,
        "block_width": 256,
        "block_height": 256,
        "bands": [
            {
                "type": "uint8",
                "name": "band_1",
                "colorinterp": "red",
                "stats": {
                    "min": 0.0,
                    "max": 255.0,
                    "mean": 28.66073989868164,
                    "stddev": 41.5693439511935,
                    "count": 100000,
                    "sum": 2866073.989868164,
                    "sum_squares": 1e15,
                    "approximated_stats": False,
                    "top_values": [1, 2, 3],
                    "version": "0.0.3",
                },
<<<<<<< HEAD
                'colorinterp': 'red',
                'nodata': '0',
                'colortable': None,
=======
                "nodata": "0",
                "colortable": None,
>>>>>>> 6adb545d
            }
        ],
        "num_blocks": 1,
        "num_pixels": 1,
    },
)
@patch("raster_loader.io.bigquery.BigQueryConnection.update_labels", return_value=None)
def test_rasterio_to_table_is_not_empty_append(*args, **kwargs):
    table_name = "test_mosaic_custom_band_column_1"
    connector = mocks.MockBigQueryConnection()

    success = connector.upload_raster(
        os.path.join(fixtures_dir, "mosaic_cog.tif"),
        f"{BQ_PROJECT_ID}.{BQ_DATASET_ID}.{table_name}",
    )
    assert success


@patch(
    "raster_loader.io.bigquery.BigQueryConnection.check_if_table_exists",
    return_value=True,
)
@patch("raster_loader.io.bigquery.BigQueryConnection.delete_table", return_value=None)
@patch(
    "raster_loader.io.bigquery.BigQueryConnection.check_if_table_is_empty",
    return_value=False,
)
@patch("raster_loader.io.bigquery.ask_yes_no_question", return_value=False)
def test_rasterio_to_table_is_not_empty_dont_append(*args, **kwargs):
    table_name = "test_mosaic_custom_band_column_1"
    connector = mocks.MockBigQueryConnection()

    with pytest.raises(SystemExit):
        connector.upload_raster(
            os.path.join(fixtures_dir, "mosaic.tif"),
            f"{BQ_PROJECT_ID}.{BQ_DATASET_ID}.{table_name}",
        )


@patch(
    "raster_loader.io.bigquery.BigQueryConnection.upload_records",
    side_effect=Exception(),
)
@patch("raster_loader.io.bigquery.BigQueryConnection.delete_table", return_value=True)
@patch("raster_loader.io.bigquery.ask_yes_no_question", return_value=True)
def test_rasterio_to_table_uploading_error(*args, **kwargs):
    table_name = "test_mosaic_custom_band_column_1"
    connector = mocks.MockBigQueryConnection()

    with pytest.raises(IOError):
        connector.upload_raster(
            os.path.join(fixtures_dir, "mosaic.tif"),
            f"{BQ_PROJECT_ID}.{BQ_DATASET_ID}.{table_name}",
        )


@patch(
    "raster_loader.io.bigquery.BigQueryConnection.upload_records",
    side_effect=KeyboardInterrupt(),
)
@patch("raster_loader.io.bigquery.BigQueryConnection.delete_table", return_value=True)
@patch("raster_loader.io.bigquery.ask_yes_no_question", return_value=True)
@patch(
    "raster_loader.io.bigquery.BigQueryConnection.check_if_table_exists",
    return_value=False,
)
def test_rasterio_to_table_keyboard_interrupt(*args, **kwargs):
    table_name = "test_mosaic_custom_band_column_1"
    connector = mocks.MockBigQueryConnection()

    with pytest.raises(KeyboardInterrupt):
        connector.upload_raster(
            os.path.join(fixtures_dir, "mosaic_cog.tif"),
            f"{BQ_PROJECT_ID}.{BQ_DATASET_ID}.{table_name}",
        )


@patch(
    "raster_loader.io.bigquery.BigQueryConnection.check_if_table_exists",
    return_value=False,
)
@patch("raster_loader.io.bigquery.BigQueryConnection.update_labels", return_value=None)
def test_rasterio_to_table_with_chunk_size(*args, **kwargs):
    table_name = "test_mosaic_custom_band_column_1"
    connector = mocks.MockBigQueryConnection()

    success = connector.upload_raster(
        os.path.join(fixtures_dir, "mosaic_cog.tif"),
        f"{BQ_PROJECT_ID}.{BQ_DATASET_ID}.{table_name}",
        chunk_size=10000,
    )

    assert success


@patch(
    "raster_loader.io.bigquery.BigQueryConnection.check_if_table_exists",
    return_value=False,
)
@patch("raster_loader.io.bigquery.BigQueryConnection.update_labels", return_value=None)
def test_rasterio_to_table_with_one_chunk_size(*args, **kwargs):
    table_name = "test_mosaic_custom_band_column_1"
    connector = mocks.MockBigQueryConnection()

    success = connector.upload_raster(
        os.path.join(fixtures_dir, "mosaic_cog.tif"),
        f"{BQ_PROJECT_ID}.{BQ_DATASET_ID}.{table_name}",
        chunk_size=1,
    )

    assert success


@patch(
    "raster_loader.io.bigquery.BigQueryConnection.check_if_table_exists",
    return_value=False,
)
def test_rasterio_to_table_invalid_raster(*args, **kwargs):
    table_name = "test_mosaic_custom_band_column_1"
    connector = mocks.MockBigQueryConnection()

    with pytest.raises(OSError):
        connector.upload_raster(
            os.path.join(fixtures_dir, "mosaic.tif"),
            f"{BQ_PROJECT_ID}.{BQ_DATASET_ID}.{table_name}",
            chunk_size=10000,
        )


@patch(
    "raster_loader.io.bigquery.BigQueryConnection.check_if_table_exists",
    return_value=True,
)
@patch("raster_loader.io.bigquery.BigQueryConnection.delete_table", return_value=None)
@patch(
    "raster_loader.io.bigquery.BigQueryConnection.check_if_table_is_empty",
    return_value=False,
)
@patch("raster_loader.io.bigquery.ask_yes_no_question", return_value=True)
@patch(
    "raster_loader.io.bigquery.BigQueryConnection.get_metadata",
    return_value={
        "bounds": [0, 0, 0, 0],
        "block_resolution": 5,
        "nodata": 0,
        "block_width": 256,
        "block_height": 256,
        "bands": [
            {
                "type": "uint8",
                "name": "band_1",
                "colorinterp": "red",
                "stats": {
                    "min": 0.0,
                    "max": 255.0,
                    "mean": 28.66073989868164,
                    "stddev": 41.5693439511935,
                    "count": 100000,
                    "sum": 2866073.989868164,
                    "sum_squares": 1e15,
                    "approximated_stats": False,
                    "top_values": [1, 2, 3],
                    "version": "0.0.3",
                },
<<<<<<< HEAD
                'colorinterp': 'red',
                'nodata': '0',
                'colortable': None,
=======
                "nodata": "0",
                "colortable": None,
>>>>>>> 6adb545d
            }
        ],
        "num_blocks": 1,
        "num_pixels": 1,
    },
)
@patch("raster_loader.io.bigquery.BigQueryConnection.update_labels", return_value=None)
def test_rasterio_to_bigquery_valid_raster(*args, **kwargs):
    table_name = "test_mosaic_valid_raster".upper()
    connector = mocks.MockBigQueryConnection()
    success = connector.upload_raster(
        os.path.join(fixtures_dir, "mosaic_cog.tif"),
        f"{BQ_PROJECT_ID}.{BQ_DATASET_ID}.{table_name}",
    )
    assert success


@patch(
    "raster_loader.io.bigquery.BigQueryConnection.check_if_table_exists",
    return_value=True,
)
@patch("raster_loader.io.bigquery.BigQueryConnection.delete_table", return_value=None)
@patch(
    "raster_loader.io.bigquery.BigQueryConnection.check_if_table_is_empty",
    return_value=False,
)
@patch("raster_loader.io.bigquery.ask_yes_no_question", return_value=True)
@patch(
    "raster_loader.io.bigquery.BigQueryConnection.get_metadata",
    return_value={"bounds": [0, 0, 0, 0], "block_resolution": 1},
)
def test_append_with_different_resolution(*args, **kwargs):
    table_name = "test_different_resolution"
    connector = mocks.MockBigQueryConnection()
    with pytest.raises(OSError):
        connector.upload_raster(
            os.path.join(fixtures_dir, "mosaic_cog.tif"),
            f"{BQ_PROJECT_ID}.{BQ_DATASET_ID}.{table_name}",
        )


def test_get_labels(*args, **kwargs):
    connector = mocks.MockBigQueryConnection()

    cases = {
        "": {"raster_loader": ""},
        "0.1.0": {"raster_loader": "0_1_0"},
        "0.1.0 something": {"raster_loader": "0_1_0_something"},
        "0.1.0+17$g1d1f3a3H": {"raster_loader": "0_1_0_17_g1d1f3a3h"},
    }
    for version, expected_labels in cases.items():
        assert connector.get_labels(version) == expected_labels


@patch(
    "raster_loader.io.bigquery.BigQueryConnection.check_if_table_exists",
    return_value=True,
)
@patch("raster_loader.io.bigquery.BigQueryConnection.delete_table", return_value=None)
@patch(
    "raster_loader.io.bigquery.BigQueryConnection.check_if_table_is_empty",
    return_value=False,
)
@patch("raster_loader.io.bigquery.ask_yes_no_question", return_value=True)
@patch("raster_loader.io.bigquery.BigQueryConnection.delete_table", return_value=None)
@patch("raster_loader.io.bigquery.BigQueryConnection.write_metadata", return_value=None)
@patch("raster_loader.io.bigquery.BigQueryConnection.update_labels", return_value=None)
@patch(
    "raster_loader.io.bigquery.BigQueryConnection.get_metadata",
    return_value={
        "bounds": [0, 0, 0, 0],
        "block_resolution": 5,
        "nodata": 0,
        "block_width": 256,
        "block_height": 256,
        "compression": "gzip",
        "bands": [
            {
                "type": "uint8",
                "name": "band_1",
                "colorinterp": "red",
                "stats": {
                    "min": 0.0,
                    "max": 255.0,
                    "mean": 28.66073989868164,
                    "stddev": 41.5693439511935,
                    "count": 100000,
                    "sum": 2866073.989868164,
                    "sum_squares": 1e15,
                    "approximated_stats": False,
                    "top_values": [1, 2, 3],
                    "version": "0.0.3",
                },
                "nodata": "0",
                "colortable": None,
            }
        ],
        "num_blocks": 1,
        "num_pixels": 1,
    },
)
def test_rasterio_to_bigquery_with_compression(*args, **kwargs):
    table_name = "test_mosaic_compressed"
    connector = mocks.MockBigQueryConnection()
    success = connector.upload_raster(
        os.path.join(fixtures_dir, "mosaic_cog.tif"),
        f"{BQ_PROJECT_ID}.{BQ_DATASET_ID}.{table_name}",
        compress=True,
    )
    assert success


@patch(
    "raster_loader.io.bigquery.BigQueryConnection.check_if_table_exists",
    return_value=True,
)
@patch("raster_loader.io.bigquery.BigQueryConnection.delete_table", return_value=None)
@patch(
    "raster_loader.io.bigquery.BigQueryConnection.check_if_table_is_empty",
    return_value=False,
)
@patch("raster_loader.io.bigquery.ask_yes_no_question", return_value=True)
@patch("raster_loader.io.bigquery.BigQueryConnection.delete_table", return_value=None)
@patch("raster_loader.io.bigquery.BigQueryConnection.write_metadata", return_value=None)
@patch("raster_loader.io.bigquery.BigQueryConnection.update_labels", return_value=None)
@patch(
    "raster_loader.io.bigquery.BigQueryConnection.get_metadata",
    return_value={
        "bounds": [0, 0, 0, 0],
        "block_resolution": 5,
        "nodata": 0,
        "block_width": 256,
        "block_height": 256,
        "compression": "gzip",
        "bands": [
            {
                "type": "uint8",
                "name": "band_1",
                "colorinterp": "red",
                "stats": {
                    "min": 0.0,
                    "max": 255.0,
                    "mean": 28.66073989868164,
                    "stddev": 41.5693439511935,
                    "count": 100000,
                    "sum": 2866073.989868164,
                    "sum_squares": 1e15,
                    "approximated_stats": False,
                    "top_values": [1, 2, 3],
                    "version": "0.0.3",
                },
                "nodata": "0",
                "colortable": None,
            }
        ],
        "num_blocks": 1,
        "num_pixels": 1,
    },
)
def test_rasterio_to_bigquery_with_compression_level(*args, **kwargs):
    table_name = "test_mosaic_compressed"
    connector = mocks.MockBigQueryConnection()
    success = connector.upload_raster(
        os.path.join(fixtures_dir, "mosaic_cog.tif"),
        f"{BQ_PROJECT_ID}.{BQ_DATASET_ID}.{table_name}",
        compress=True,
        compression_level=3,
    )
    assert success<|MERGE_RESOLUTION|>--- conflicted
+++ resolved
@@ -481,14 +481,8 @@
                     "top_values": [1, 2, 3],
                     "version": "0.0.3",
                 },
-<<<<<<< HEAD
-                'colorinterp': 'red',
-                'nodata': '0',
-                'colortable': None,
-=======
                 "nodata": "0",
                 "colortable": None,
->>>>>>> 6adb545d
             }
         ],
         "num_blocks": 1,
@@ -653,14 +647,8 @@
                     "top_values": [1, 2, 3],
                     "version": "0.0.3",
                 },
-<<<<<<< HEAD
-                'colorinterp': 'red',
-                'nodata': '0',
-                'colortable': None,
-=======
                 "nodata": "0",
                 "colortable": None,
->>>>>>> 6adb545d
             }
         ],
         "num_blocks": 1,
