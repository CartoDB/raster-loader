--- conflicted
+++ resolved
@@ -481,15 +481,8 @@
                     "top_values": [1, 2, 3],
                     "version": "0.0.3",
                 },
-<<<<<<< HEAD
-                "colorinterp": "red",
                 "nodata": "0",
                 "colortable": None,
-=======
-                'colorinterp': 'red',
-                'nodata': '0',
-                'colortable': None,
->>>>>>> 87073498
             }
         ],
         "num_blocks": 1,
@@ -654,15 +647,8 @@
                     "top_values": [1, 2, 3],
                     "version": "0.0.3",
                 },
-<<<<<<< HEAD
-                "colorinterp": "red",
                 "nodata": "0",
                 "colortable": None,
-=======
-                'colorinterp': 'red',
-                'nodata': '0',
-                'colortable': None,
->>>>>>> 87073498
             }
         ],
         "num_blocks": 1,
